--- conflicted
+++ resolved
@@ -15,13 +15,7 @@
     resize_pos_embed, get_cast_dtype, resize_text_pos_embed, set_model_preprocess_cfg
 from .mammut_model import MaMMUT
 from .coca_model import CoCa
-<<<<<<< HEAD
-from .symgen import SymGen
-from .loss import ClipLoss, DistillClipLoss, CoCaLoss, SigLipLoss, SymGenLoss
-from .openai import load_openai_model
-=======
 from .loss import ClipLoss, DistillClipLoss, CoCaLoss, SigLipLoss
->>>>>>> 63fbfd85
 from .pretrained import is_pretrained_cfg, get_pretrained_cfg, download_pretrained,\
     list_pretrained_tags_by_model, download_pretrained_from_hf
 from .transform import image_transform_v2, AugmentationCfg, PreprocessCfg, merge_preprocess_dict, merge_preprocess_kwargs
@@ -32,6 +26,7 @@
 HF_HUB_PREFIX = 'hf-hub:'
 _MODEL_CONFIG_PATHS = [Path(__file__).parent / f"model_configs/"]
 _MODEL_CONFIGS = {}  # directory (model_name: config) of model architecture configs
+
 
 
 def _natural_key(string_):
@@ -53,8 +48,8 @@
     for cf in config_files:
         with open(cf, 'r') as f:
             model_cfg = json.load(f)
-            #if all(a in model_cfg for a in ('embed_dim', 'vision_cfg', 'text_cfg')):
-            _MODEL_CONFIGS[cf.stem] = model_cfg
+            if all(a in model_cfg for a in ('embed_dim', 'vision_cfg', 'text_cfg')):
+                _MODEL_CONFIGS[cf.stem] = model_cfg
 
     _MODEL_CONFIGS = {k: v for k, v in sorted(_MODEL_CONFIGS.items(), key=lambda x: _natural_key(x[0]))}
 
@@ -333,49 +328,6 @@
             # pretrained weight loading for timm models set via vision_cfg
             model_cfg['vision_cfg']['timm_model_pretrained'] = True
         else:
-<<<<<<< HEAD
-            logging.error(f'Model config for {model_name} not found; available models {list_models()}.')
-            raise RuntimeError(f'Model config for {model_name} not found.')
-
-        if force_quick_gelu:
-            # override for use of QuickGELU on non-OpenAI transformer models
-            model_cfg["quick_gelu"] = True
-
-        if force_patch_dropout is not None:
-            # override the default patch dropout value
-            model_cfg["vision_cfg"]["patch_dropout"] = force_patch_dropout
-
-        if force_image_size is not None:
-            # override model config's image size
-            model_cfg["vision_cfg"]["image_size"] = force_image_size
-
-        is_timm_model = 'timm_model_name' in model_cfg.get('vision_cfg', {})
-        if pretrained_image:
-            if is_timm_model:
-                # pretrained weight loading for timm models set via vision_cfg
-                model_cfg['vision_cfg']['timm_model_pretrained'] = True
-            else:
-                assert False, 'pretrained image towers currently only supported for timm models'
-
-        # cast_dtype set for fp16 and bf16 (manual mixed-precision), not set for 'amp' or 'pure' modes
-        cast_dtype = get_cast_dtype(precision)
-        is_hf_model = 'hf_model_name' in model_cfg.get('text_cfg', {})
-        if is_hf_model:
-            # load pretrained weights for HF text model IFF no CLIP weights being loaded
-            model_cfg['text_cfg']['hf_model_pretrained'] = pretrained_hf and not pretrained
-        custom_text = model_cfg.pop('custom_text', False) or force_custom_text or is_hf_model
-
-        model_cfg = dict(model_cfg, **model_kwargs)  # merge cfg dict w/ kwargs (kwargs overrides cfg)
-        if custom_text:
-            if "coca" in model_name.lower():            
-                model = CoCa(**model_cfg, cast_dtype=cast_dtype)
-            elif "mammut" in model_name:
-                model = MaMMUT(**model_cfg, cast_dtype=cast_dtype)  
-            elif model_name.startswith("sg"):
-                model = SymGen(**model_cfg, cast_dtype=cast_dtype)
-            else:
-                model = CustomTextCLIP(**model_cfg, cast_dtype=cast_dtype)
-=======
             assert False, 'pretrained image towers currently only supported for timm models'
 
     # cast_dtype set for fp16 and bf16 (manual mixed-precision), not set for 'amp' or 'pure' modes
@@ -388,9 +340,10 @@
 
     model_cfg = dict(model_cfg, **model_kwargs)  # merge cfg dict w/ kwargs (kwargs overrides cfg)
     if custom_text:
-        if "multimodal_cfg" in model_cfg:
+        if "coca" in model_name.lower():            
             model = CoCa(**model_cfg, cast_dtype=cast_dtype)
->>>>>>> 63fbfd85
+        elif "mammut" in model_name:
+            model = MaMMUT(**model_cfg, cast_dtype=cast_dtype)  
         else:
             model = CustomTextCLIP(**model_cfg, cast_dtype=cast_dtype)
     else:
@@ -467,7 +420,7 @@
         model = torch.jit.script(model)
 
     # set image preprocessing configuration in model attributes for convenience
-    if hasattr(model, "visual") and getattr(model.visual, 'image_size', None) is not None:
+    if getattr(model.visual, 'image_size', None) is not None:
         # use image_size set on model creation (via config or force_image_size arg)
         force_preprocess_cfg['size'] = model.visual.image_size
     set_model_preprocess_cfg(model, merge_preprocess_dict(preprocess_cfg, force_preprocess_cfg))
@@ -485,27 +438,10 @@
             world_size=args.world_size,
             use_horovod=args.horovod,
         )
-    elif any(m in args.model.lower() for m in _IMAGE_CAPTIONING_MODELS):
+    elif any(m in args.model.lower() for m in ["coca", "mammut"]):
         return CoCaLoss(
             caption_loss_weight=args.coca_caption_loss_weight,
             clip_loss_weight=args.coca_contrastive_loss_weight,
-            local_loss=args.local_loss,
-            gather_with_grad=args.gather_with_grad,
-            cache_labels=True,
-            rank=args.rank,
-            world_size=args.world_size,
-            use_horovod=args.horovod,
-        )
-    elif args.model.startswith("sg") or args.model.startswith("sd"): 
-        return SymGenLoss(
-            caption_loss_weight=args.sg_caption_loss_weight,
-            unimodal_caption_loss_weight=args.sg_unimodal_caption_loss_weight,
-
-            image_loss_weight=args.sg_image_loss_weight,
-            unimodal_image_loss_weight=args.sg_unimodal_image_loss_weight,
-
-            clip_loss_weight=args.sg_contrastive_loss_weight,
-
             local_loss=args.local_loss,
             gather_with_grad=args.gather_with_grad,
             cache_labels=True,
