import json
import logging
import os
import re
from copy import deepcopy
from dataclasses import asdict
from pathlib import Path
from typing import Any, Dict, Optional, Tuple, Union

import torch

from .constants import OPENAI_DATASET_MEAN, OPENAI_DATASET_STD
from .model import CLIP, CustomTextCLIP, convert_weights_to_lp, convert_to_custom_text_state_dict,\
    resize_pos_embed, get_cast_dtype, resize_text_pos_embed, set_model_preprocess_cfg
from .mammut_model import MaMMUT
from .coca_model import CoCa
from .symgen import SymGen, SymGenDecoder
from .loss import ClipLoss, DistillClipLoss, CoCaLoss, SigLipLoss, SymGenLoss
from .openai import load_openai_model
from .pretrained import is_pretrained_cfg, get_pretrained_cfg, download_pretrained,\
    list_pretrained_tags_by_model, download_pretrained_from_hf
from .transform import image_transform_v2, AugmentationCfg, PreprocessCfg, merge_preprocess_dict, merge_preprocess_kwargs
from .tokenizer import HFTokenizer, SimpleTokenizer, DEFAULT_CONTEXT_LENGTH

_IMAGE_CAPTIONING_MODELS = ["coca", "mammut"]

HF_HUB_PREFIX = 'hf-hub:'
_MODEL_CONFIG_PATHS = [Path(__file__).parent / f"model_configs/"]
_MODEL_CONFIGS = {}  # directory (model_name: config) of model architecture configs


def _natural_key(string_):
    return [int(s) if s.isdigit() else s for s in re.split(r'(\d+)', string_.lower())]


def _rescan_model_configs():
    global _MODEL_CONFIGS

    config_ext = ('.json',)
    config_files = []
    for config_path in _MODEL_CONFIG_PATHS:
        if config_path.is_file() and config_path.suffix in config_ext:
            config_files.append(config_path)
        elif config_path.is_dir():
            for ext in config_ext:
                config_files.extend(config_path.glob(f'*{ext}'))

    for cf in config_files:
        with open(cf, 'r') as f:
            model_cfg = json.load(f)
            #if all(a in model_cfg for a in ('embed_dim', 'vision_cfg', 'text_cfg')):
            _MODEL_CONFIGS[cf.stem] = model_cfg

    _MODEL_CONFIGS = {k: v for k, v in sorted(_MODEL_CONFIGS.items(), key=lambda x: _natural_key(x[0]))}


_rescan_model_configs()  # initial populate of model config registry


def list_models():
    """ enumerate available model architectures based on config files """
    return list(_MODEL_CONFIGS.keys())


def add_model_config(path):
    """ add model config path or file and update registry """
    if not isinstance(path, Path):
        path = Path(path)
    _MODEL_CONFIG_PATHS.append(path)
    _rescan_model_configs()


def get_model_config(model_name):
    if model_name in _MODEL_CONFIGS:
        return deepcopy(_MODEL_CONFIGS[model_name])
    else:
        return None


def _get_hf_config(model_id, cache_dir=None):
    config_path = download_pretrained_from_hf(model_id, filename='open_clip_config.json', cache_dir=cache_dir)
    with open(config_path, 'r', encoding='utf-8') as f:
        config = json.load(f)
    return config


def get_tokenizer(
        model_name: str = '',
        context_length: Optional[int] = None,
        **kwargs,
):
    if model_name.startswith(HF_HUB_PREFIX):
        model_name = model_name[len(HF_HUB_PREFIX):]
        try:
            config = _get_hf_config(model_name)['model_cfg']
        except Exception:
            tokenizer = HFTokenizer(
                model_name,
                context_length=context_length or DEFAULT_CONTEXT_LENGTH,
                **kwargs,
            )
            return tokenizer
    else:
        config = get_model_config(model_name)
        assert config is not None, f"No valid model config found for {model_name}."

    text_config = config.get('text_cfg', {})
    if 'tokenizer_kwargs' in text_config:
        tokenizer_kwargs = dict(text_config['tokenizer_kwargs'], **kwargs)
    else:
        tokenizer_kwargs = kwargs

    if context_length is None:
        context_length = text_config.get('context_length', DEFAULT_CONTEXT_LENGTH)

    if 'hf_tokenizer_name' in text_config:
        tokenizer = HFTokenizer(
            text_config['hf_tokenizer_name'],
            context_length=context_length,
            **tokenizer_kwargs,
        )
    else:
        tokenizer = SimpleTokenizer(
            context_length=context_length,
            **tokenizer_kwargs,
        )

    return tokenizer


def load_state_dict(checkpoint_path: str, map_location='cpu'):
    checkpoint = torch.load(checkpoint_path, map_location=map_location)
    if isinstance(checkpoint, dict) and 'state_dict' in checkpoint:
        state_dict = checkpoint['state_dict']
    elif isinstance(checkpoint, torch.jit.ScriptModule):
        state_dict = checkpoint.state_dict()
        for key in ["input_resolution", "context_length", "vocab_size"]:
            state_dict.pop(key, None)
    else:
        state_dict = checkpoint
    if next(iter(state_dict.items()))[0].startswith('module'):
        state_dict = {k[7:]: v for k, v in state_dict.items()}
    return state_dict


def load_checkpoint(model, checkpoint_path, strict=True):
    if Path(checkpoint_path).suffix in ('.npz', '.npy'):
        from .big_vision import load_big_vision_weights
        load_big_vision_weights(model, checkpoint_path)
        return {}

    state_dict = load_state_dict(checkpoint_path)
    # detect old format and make compatible with new format
    if 'positional_embedding' in state_dict and not hasattr(model, 'positional_embedding'):
        state_dict = convert_to_custom_text_state_dict(state_dict)
    # If loading a non-SigLIP model for SigLIP training. See https://github.com/mlfoundations/open_clip/issues/712
    if 'logit_bias' not in state_dict and model.logit_bias is not None:
        state_dict["logit_bias"] = torch.zeros_like(state_dict["logit_scale"])
    # Certain text transformers no longer expect position_ids after transformers==4.31
    position_id_key = 'text.transformer.embeddings.position_ids'
    if position_id_key in state_dict and not hasattr(model, position_id_key):
        del state_dict[position_id_key]
    resize_pos_embed(state_dict, model)
    resize_text_pos_embed(state_dict, model)
    incompatible_keys = model.load_state_dict(state_dict, strict=strict)
    return incompatible_keys


def create_model(
        model_name: str,
        pretrained: Optional[str] = None,
        precision: str = 'fp32',
        device: Union[str, torch.device] = 'cpu',
        jit: bool = False,
        force_quick_gelu: bool = False,
        force_custom_text: bool = False,
        force_patch_dropout: Optional[float] = None,
        force_image_size: Optional[Union[int, Tuple[int, int]]] = None,
        force_preprocess_cfg: Optional[Dict[str, Any]] = None,
        pretrained_image: bool = False,
        pretrained_hf: bool = True,
        cache_dir: Optional[str] = None,
        output_dict: Optional[bool] = None,
        require_pretrained: bool = False,
        **model_kwargs,
):
    force_preprocess_cfg = force_preprocess_cfg or {}
    preprocess_cfg = asdict(PreprocessCfg())
    has_hf_hub_prefix = model_name.startswith(HF_HUB_PREFIX)
    if has_hf_hub_prefix:
        model_id = model_name[len(HF_HUB_PREFIX):]
        checkpoint_path = download_pretrained_from_hf(model_id, cache_dir=cache_dir)
        config = _get_hf_config(model_id, cache_dir)
        preprocess_cfg = merge_preprocess_dict(preprocess_cfg, config['preprocess_cfg'])
        model_cfg = config['model_cfg']
        pretrained_hf = False  # override, no need to load original HF text weights
    else:
        model_name = model_name.replace('/', '-')  # for callers using old naming with / in ViT names
        checkpoint_path = None
        model_cfg = None

    if isinstance(device, str):
        device = torch.device(device)

    if pretrained and pretrained.lower() == 'openai':
        logging.info(f'Loading pretrained {model_name} from OpenAI.')
        model = load_openai_model(
            model_name,
            precision=precision,
            device=device,
            cache_dir=cache_dir,
        )
    else:
        model_cfg = model_cfg or get_model_config(model_name)
        if model_cfg is not None:
            logging.info(f'Loaded {model_name} model config.')
        else:
            logging.error(f'Model config for {model_name} not found; available models {list_models()}.')
            raise RuntimeError(f'Model config for {model_name} not found.')

        if force_quick_gelu:
            # override for use of QuickGELU on non-OpenAI transformer models
            model_cfg["quick_gelu"] = True

        if force_patch_dropout is not None:
            # override the default patch dropout value
            model_cfg["vision_cfg"]["patch_dropout"] = force_patch_dropout

        if force_image_size is not None:
            # override model config's image size
            model_cfg["vision_cfg"]["image_size"] = force_image_size

        is_timm_model = 'timm_model_name' in model_cfg.get('vision_cfg', {})
        if pretrained_image:
            if is_timm_model:
                # pretrained weight loading for timm models set via vision_cfg
                model_cfg['vision_cfg']['timm_model_pretrained'] = True
            else:
                assert False, 'pretrained image towers currently only supported for timm models'

        # cast_dtype set for fp16 and bf16 (manual mixed-precision), not set for 'amp' or 'pure' modes
        cast_dtype = get_cast_dtype(precision)
        is_hf_model = 'hf_model_name' in model_cfg.get('text_cfg', {})
        if is_hf_model:
            # load pretrained weights for HF text model IFF no CLIP weights being loaded
            model_cfg['text_cfg']['hf_model_pretrained'] = pretrained_hf and not pretrained
        custom_text = model_cfg.pop('custom_text', False) or force_custom_text or is_hf_model

        model_cfg = dict(model_cfg, **model_kwargs)  # merge cfg dict w/ kwargs (kwargs overrides cfg)
        if custom_text:
            if "coca" in model_name.lower():            
                model = CoCa(**model_cfg, cast_dtype=cast_dtype)
<<<<<<< HEAD
            elif "mammut" in model_name:
                model = MaMMUT(**model_cfg, cast_dtype=cast_dtype)  
=======
            elif model_name.startswith("sg"):
                model = SymGen(**model_cfg, cast_dtype=cast_dtype)
            elif model_name.startswith("sd"):
                model = SymGenDecoder(**model_cfg, cast_dtype=cast_dtype)
>>>>>>> 3da15d09
            else:
                model = CustomTextCLIP(**model_cfg, cast_dtype=cast_dtype)
        else:
            model = CLIP(**model_cfg, cast_dtype=cast_dtype)

        if precision in ("fp16", "bf16"):
            dtype = torch.float16 if 'fp16' in precision else torch.bfloat16
            # manual mixed precision that matches original OpenAI behaviour
            if is_timm_model:
                # FIXME this is a bit janky, create timm based model in low-precision and
                # then cast only LayerNormFp32 instances back to float32 so they don't break.
                # Why? The convert_weights_to_lp fn only works with native models.
                model.to(device=device, dtype=dtype)
                from .transformer import LayerNormFp32

                def _convert_ln(m):
                    if isinstance(m, LayerNormFp32):
                        m.weight.data = m.weight.data.to(torch.float32)
                        m.bias.data = m.bias.data.to(torch.float32)
                model.apply(_convert_ln)
            else:
                model.to(device=device)
                convert_weights_to_lp(model, dtype=dtype)
        elif precision in ("pure_fp16", "pure_bf16"):
            dtype = torch.float16 if 'fp16' in precision else torch.bfloat16
            model.to(device=device, dtype=dtype)
        else:
            model.to(device=device)

        pretrained_loaded = False
        if pretrained:
            checkpoint_path = ''
            pretrained_cfg = get_pretrained_cfg(model_name, pretrained)
            if pretrained_cfg:
                checkpoint_path = download_pretrained(pretrained_cfg, cache_dir=cache_dir)
                preprocess_cfg = merge_preprocess_dict(preprocess_cfg, pretrained_cfg)
            elif os.path.exists(pretrained):
                checkpoint_path = pretrained

            if checkpoint_path:
                logging.info(f'Loading pretrained {model_name} weights ({pretrained}).')
                load_checkpoint(model, checkpoint_path)
            else:
                error_str = (
                    f'Pretrained weights ({pretrained}) not found for model {model_name}.'
                    f' Available pretrained tags ({list_pretrained_tags_by_model(model_name)}.')
                logging.warning(error_str)
                raise RuntimeError(error_str)
            pretrained_loaded = True
        elif has_hf_hub_prefix:
            logging.info(f'Loading pretrained {model_name} weights ({checkpoint_path}).')
            load_checkpoint(model, checkpoint_path)
            pretrained_loaded = True

        if require_pretrained and not pretrained_loaded:
            # callers of create_model_from_pretrained always expect pretrained weights
            raise RuntimeError(
                f'Pretrained weights were required for (model: {model_name}, pretrained: {pretrained}) but not loaded.')

    if output_dict and hasattr(model, "output_dict"):
        model.output_dict = True

    if jit:
        model = torch.jit.script(model)

    # set image preprocessing configuration in model attributes for convenience
    if hasattr(model, "visual") and getattr(model.visual, 'image_size', None) is not None:
        # use image_size set on model creation (via config or force_image_size arg)
        force_preprocess_cfg['size'] = model.visual.image_size
    set_model_preprocess_cfg(model, merge_preprocess_dict(preprocess_cfg, force_preprocess_cfg))

    return model


def create_loss(args):
    if args.distill:
        return DistillClipLoss(
            local_loss=args.local_loss,
            gather_with_grad=args.gather_with_grad,
            cache_labels=True,
            rank=args.rank,
            world_size=args.world_size,
            use_horovod=args.horovod,
        )
    elif any(m in args.model.lower() for m in _IMAGE_CAPTIONING_MODELS):
        return CoCaLoss(
            caption_loss_weight=args.coca_caption_loss_weight,
            clip_loss_weight=args.coca_contrastive_loss_weight,
            local_loss=args.local_loss,
            gather_with_grad=args.gather_with_grad,
            cache_labels=True,
            rank=args.rank,
            world_size=args.world_size,
            use_horovod=args.horovod,
        )
    elif args.model.startswith("sg") or args.model.startswith("sd"): 
        return SymGenLoss(
            caption_loss_weight=args.sg_caption_loss_weight,
            unimodal_caption_loss_weight=args.sg_unimodal_caption_loss_weight,

            image_loss_weight=args.sg_image_loss_weight,
            unimodal_image_loss_weight=args.sg_unimodal_image_loss_weight,

            clip_loss_weight=args.sg_contrastive_loss_weight,

            local_loss=args.local_loss,
            gather_with_grad=args.gather_with_grad,
            cache_labels=True,
            rank=args.rank,
            world_size=args.world_size,
            use_horovod=args.horovod,
        )
    elif args.siglip:
        assert not args.horovod, "Horovod not currently supported for SigLip"
        return SigLipLoss(
            rank=args.rank,
            world_size=args.world_size,
        )
    return ClipLoss(
        local_loss=args.local_loss,
        gather_with_grad=args.gather_with_grad,
        cache_labels=True,
        rank=args.rank,
        world_size=args.world_size,
        use_horovod=args.horovod,
    )


def create_model_and_transforms(
        model_name: str,
        pretrained: Optional[str] = None,
        precision: str = 'fp32',
        device: Union[str, torch.device] = 'cpu',
        jit: bool = False,
        force_quick_gelu: bool = False,
        force_custom_text: bool = False,
        force_patch_dropout: Optional[float] = None,
        force_image_size: Optional[Union[int, Tuple[int, int]]] = None,
        image_mean: Optional[Tuple[float, ...]] = None,
        image_std: Optional[Tuple[float, ...]] = None,
        image_interpolation: Optional[str] = None,
        image_resize_mode: Optional[str] = None,  # only effective for inference
        aug_cfg: Optional[Union[Dict[str, Any], AugmentationCfg]] = None,
        pretrained_image: bool = False,
        pretrained_hf: bool = True,
        cache_dir: Optional[str] = None,
        output_dict: Optional[bool] = None,
        **model_kwargs,
):
    force_preprocess_cfg = merge_preprocess_kwargs(
        {}, mean=image_mean, std=image_std, interpolation=image_interpolation, resize_mode=image_resize_mode)

    model = create_model(
        model_name,
        pretrained,
        precision=precision,
        device=device,
        jit=jit,
        force_quick_gelu=force_quick_gelu,
        force_custom_text=force_custom_text,
        force_patch_dropout=force_patch_dropout,
        force_image_size=force_image_size,
        force_preprocess_cfg=force_preprocess_cfg,
        pretrained_image=pretrained_image,
        pretrained_hf=pretrained_hf,
        cache_dir=cache_dir,
        output_dict=output_dict,
        **model_kwargs,
    )

    pp_cfg = PreprocessCfg(**model.visual.preprocess_cfg)

    preprocess_train = image_transform_v2(
        pp_cfg,
        is_train=True,
        aug_cfg=aug_cfg,
    )
    preprocess_val = image_transform_v2(
        pp_cfg,
        is_train=False,
    )

    return model, preprocess_train, preprocess_val


def create_model_from_pretrained(
        model_name: str,
        pretrained: Optional[str] = None,
        precision: str = 'fp32',
        device: Union[str, torch.device] = 'cpu',
        jit: bool = False,
        force_quick_gelu: bool = False,
        force_custom_text: bool = False,
        force_image_size: Optional[Union[int, Tuple[int, int]]] = None,
        image_mean: Optional[Tuple[float, ...]] = None,
        image_std: Optional[Tuple[float, ...]] = None,
        image_interpolation: Optional[str] = None,
        image_resize_mode: Optional[str] = None,  # only effective for inference
        return_transform: bool = True,
        cache_dir: Optional[str] = None,
        **model_kwargs,
):
    force_preprocess_cfg = merge_preprocess_kwargs(
        {}, mean=image_mean, std=image_std, interpolation=image_interpolation, resize_mode=image_resize_mode)

    model = create_model(
        model_name,
        pretrained,
        precision=precision,
        device=device,
        jit=jit,
        force_quick_gelu=force_quick_gelu,
        force_custom_text=force_custom_text,
        force_image_size=force_image_size,
        force_preprocess_cfg=force_preprocess_cfg,
        cache_dir=cache_dir,
        require_pretrained=True,
        **model_kwargs,
    )

    if not return_transform:
        return model

    preprocess = image_transform_v2(
        PreprocessCfg(**model.visual.preprocess_cfg),
        is_train=False,
    )

    return model, preprocess<|MERGE_RESOLUTION|>--- conflicted
+++ resolved
@@ -250,15 +250,12 @@
         if custom_text:
             if "coca" in model_name.lower():            
                 model = CoCa(**model_cfg, cast_dtype=cast_dtype)
-<<<<<<< HEAD
             elif "mammut" in model_name:
                 model = MaMMUT(**model_cfg, cast_dtype=cast_dtype)  
-=======
             elif model_name.startswith("sg"):
                 model = SymGen(**model_cfg, cast_dtype=cast_dtype)
             elif model_name.startswith("sd"):
                 model = SymGenDecoder(**model_cfg, cast_dtype=cast_dtype)
->>>>>>> 3da15d09
             else:
                 model = CustomTextCLIP(**model_cfg, cast_dtype=cast_dtype)
         else:
