from typing import Optional

import torch
from torch import nn
from torch.nn import functional as F
import numpy as np
from dataclasses import dataclass

from .transformer import (
    LayerNormFp32,
    LayerNorm,
    QuickGELU,
    MultimodalTransformer,
)
from .model import CLIPTextCfg, CLIPVisionCfg, _build_vision_tower, _build_text_tower
<<<<<<< HEAD
from .generation_utils import Generator
=======

try:
    from transformers import (
        BeamSearchScorer,
        LogitsProcessorList,
        TopPLogitsWarper,
        TopKLogitsWarper,
        RepetitionPenaltyLogitsProcessor,
        MinLengthLogitsProcessor,
        MaxLengthCriteria,
        StopStringCriteria,
        EosTokenCriteria,
        StoppingCriteriaList
    )

    GENERATION_TYPES = {
        "top_k": TopKLogitsWarper,
        "top_p": TopPLogitsWarper,
        "beam_search": "beam_search"
    }
    _has_transformers = True
except ImportError as e:
    GENERATION_TYPES = {
        "top_k": None,
        "top_p": None,
        "beam_search": "beam_search"
    }
    _has_transformers = False
>>>>>>> 63fbfd85


@dataclass
class MultimodalCfg(CLIPTextCfg):
    mlp_ratio: int = 4
    dim_head: int = 64
    heads: int = 8
    n_queries: int = 256
    attn_pooler_heads: int = 8
    cross_attn_ratio: int = 1
    does_full_decoding: bool = False
    output_tokens: bool = False
    has_mlp: bool = True


def _build_text_decoder_tower(
        embed_dim,
        multimodal_cfg,
        quick_gelu: bool = False,
        cast_dtype: Optional[torch.dtype] = None,
        is_decoder=True,
):
    multimodal_cfg = MultimodalCfg(**multimodal_cfg) if isinstance(multimodal_cfg, dict) else multimodal_cfg
    act_layer = QuickGELU if quick_gelu else nn.GELU
    norm_layer = (
        LayerNormFp32 if cast_dtype in (torch.float16, torch.bfloat16) else LayerNorm
    )

    decoder = MultimodalTransformer(
        context_length=multimodal_cfg.context_length,
        width=multimodal_cfg.width,
        heads=multimodal_cfg.heads,
        layers=multimodal_cfg.layers,
        ls_init_value=multimodal_cfg.ls_init_value,
        cross_attn_ratio=multimodal_cfg.cross_attn_ratio,
        has_mlp=multimodal_cfg.has_mlp,
        output_dim=embed_dim,
        output_tokens=multimodal_cfg.output_tokens,
        act_layer=act_layer,
        norm_layer=norm_layer,
    )

    return decoder


<<<<<<< HEAD
class CoCa(nn.Module, Generator):
=======
def _token_to_tensor(token_id, device: str = "cpu") -> torch.Tensor:
    if not isinstance(token_id, torch.Tensor):
        if isinstance(token_id, int):
            token_id = [token_id]
        token_id = torch.tensor(token_id, device=device)
    return token_id


class CoCa(nn.Module):
>>>>>>> 63fbfd85
    def __init__(
            self,
            embed_dim,
            multimodal_cfg: MultimodalCfg,
            text_cfg: CLIPTextCfg,
            vision_cfg: CLIPVisionCfg,
            quick_gelu: bool = False,
<<<<<<< HEAD
=======
            init_logit_scale: float = np.log(1 / 0.07),
            init_logit_bias: Optional[float] = None,
            nonscalar_logit_scale: bool = False,
>>>>>>> 63fbfd85
            cast_dtype: Optional[torch.dtype] = None,
            pad_id: int = 0,
    ):
        super().__init__()
        multimodal_cfg = MultimodalCfg(**multimodal_cfg) if isinstance(multimodal_cfg, dict) else multimodal_cfg
        text_cfg = CLIPTextCfg(**text_cfg) if isinstance(text_cfg, dict) else text_cfg
        vision_cfg = CLIPVisionCfg(**vision_cfg) if isinstance(vision_cfg, dict) else vision_cfg

        self.text = _build_text_tower(
            embed_dim=embed_dim,
            text_cfg=text_cfg,
            quick_gelu=quick_gelu,
            cast_dtype=cast_dtype,
        )

        vocab_size = (
            text_cfg.vocab_size  # for hf models
            if hasattr(text_cfg, "hf_model_name") and text_cfg.hf_model_name is not None
            else text_cfg.vocab_size
        )

        self.visual = _build_vision_tower(
            embed_dim=embed_dim,
            vision_cfg=vision_cfg,
            quick_gelu=quick_gelu,
            cast_dtype=cast_dtype,
        )

        self.text_decoder = _build_text_decoder_tower(
            vocab_size,
            multimodal_cfg=multimodal_cfg,
            quick_gelu=quick_gelu,
            cast_dtype=cast_dtype,
        )

<<<<<<< HEAD
        self.logit_scale = nn.Parameter(torch.ones([]) * np.log(1 / 0.07))
=======
        lshape = [1] if nonscalar_logit_scale else []
        self.logit_scale = nn.Parameter(torch.ones(lshape) * init_logit_scale)
        if init_logit_bias is not None:
            self.logit_bias = nn.Parameter(torch.ones(lshape) * init_logit_bias)
        else:
            self.logit_bias = None
>>>>>>> 63fbfd85
        self.pad_id = pad_id

        self.context_length = multimodal_cfg.context_length

    @torch.jit.ignore
    def set_grad_checkpointing(self, enable: bool = True):
        self.visual.set_grad_checkpointing(enable)
        self.text.set_grad_checkpointing(enable)
        self.text_decoder.set_grad_checkpointing(enable)

    def _encode_image(self, images, normalize: bool = True):
        image_latent, tokens_embs = self.visual(images)
        image_latent = F.normalize(image_latent, dim=-1) if normalize else image_latent
        return image_latent, tokens_embs

    def _encode_text(self, text, normalize: bool = True):
        text_latent, token_emb = self.text(text)
        text_latent = F.normalize(text_latent, dim=-1) if normalize else text_latent
        return text_latent, token_emb

    def encode_image(self, images, normalize: bool = True):
        image_latent, _ = self._encode_image(images, normalize=normalize)
        return image_latent

    def encode_text(self, text, normalize: bool = True):
        text_latent, _ = self._encode_text(text, normalize=normalize)
        return text_latent

<<<<<<< HEAD
    def forward(self, image=None, text=None, image_latent=None, image_embs=None, is_training=True):
        text_latent, token_embs = self._encode_text(text)
        if image is not None and (image_latent is None or image_embs is None):
=======
    def forward(
            self,
            image,
            text: Optional[torch.Tensor] = None,
            image_latent: Optional[torch.Tensor] = None,
            image_embs: Optional[torch.Tensor] = None,
            output_labels: bool = True,
    ):
        if image_latent is None or image_embs is None:
>>>>>>> 63fbfd85
            image_latent, image_embs = self._encode_image(image)

        if text is None:
            return {"image_features": image_latent, "image_embs": image_embs}

        text_latent, token_embs = self._encode_text(text)

<<<<<<< HEAD
        # TODO: add assertion to avoid bugs?
        labels = text[:, 1:]
        if is_training:
=======
        # FIXME this isn't an ideal solution, would like to improve -RW
        labels: Optional[torch.Tensor] = text[:, 1:] if output_labels else None
        if output_labels:
            # align text_embs and thus logits with labels for teacher-forcing caption loss
>>>>>>> 63fbfd85
            token_embs = token_embs[:, :-1]

        logits = self.text_decoder(image_embs, token_embs)
        return {
            "image_features": image_latent,
            "text_features": text_latent,
            "logits": logits,
            "logit_scale": self.logit_scale.exp()
        }
<<<<<<< HEAD
=======
        if labels is not None:
            out_dict["labels"] = labels
        if self.logit_bias is not None:
            out_dict["logit_bias"] = self.logit_bias
        return out_dict

    def generate(
        self,
        image,
        text=None,
        seq_len=30,
        max_seq_len=77,
        temperature=1.,
        generation_type="beam_search",
        top_p=0.1,  # keep tokens in the 1 - top_p quantile
        top_k=1,  # keeps the top_k most probable tokens
        pad_token_id=None,
        eos_token_id=None,
        sot_token_id=None,
        num_beams=6,
        num_beam_groups=3,
        min_seq_len=5,
        stopping_criteria=None,
        repetition_penalty=1.0,
        fixed_output_length=False # if True output.shape == (batch_size, seq_len)
    ):
        # taking many ideas and components from HuggingFace GenerationMixin
        # https://huggingface.co/docs/transformers/main/en/main_classes/text_generation
        assert _has_transformers, "Please install transformers for generate functionality. `pip install transformers`."
        assert seq_len > min_seq_len, "seq_len must be larger than min_seq_len"
        device = image.device

        with torch.no_grad():
            sot_token_id = _token_to_tensor(49406 if sot_token_id is None else sot_token_id, device=device)
            eos_token_id = _token_to_tensor(49407 if eos_token_id is None else eos_token_id, device=device)
            pad_token_id = self.pad_id if pad_token_id is None else pad_token_id
            logit_processor = LogitsProcessorList(
                [
                    MinLengthLogitsProcessor(min_seq_len, eos_token_id),
                    RepetitionPenaltyLogitsProcessor(repetition_penalty),
                ]
            )

            if stopping_criteria is None:
                stopping_criteria = [MaxLengthCriteria(max_length=seq_len)]
            stopping_criteria = StoppingCriteriaList(stopping_criteria)

            if generation_type == "beam_search":
                output = self._generate_beamsearch(
                    image_inputs=image,
                    pad_token_id=pad_token_id,
                    eos_token_id=eos_token_id,
                    sot_token_id=sot_token_id,
                    num_beams=num_beams,
                    num_beam_groups=num_beam_groups,
                    min_seq_len=min_seq_len,
                    stopping_criteria=stopping_criteria,
                    logit_processor=logit_processor,
                )
                if fixed_output_length and output.shape[1] < seq_len:
                    pad_len = seq_len - output.shape[1]
                    return torch.cat((
                            output,
                            torch.ones(output.shape[0], pad_len, device=device, dtype=output.dtype) * pad_token_id
                        ),
                        dim=1
                    )
                return output

            elif generation_type == "top_p":
                logit_warper = GENERATION_TYPES[generation_type](top_p)
            elif generation_type == "top_k":
                logit_warper = GENERATION_TYPES[generation_type](top_k)
            else:
                raise ValueError(
                    f"generation_type has to be one of "
                    f"{'| ' + ' | '.join(list(GENERATION_TYPES.keys())) + ' |'}."
                )

            image_latent, image_embs = self._encode_image(image)

            if text is None:
                text = torch.ones((image.shape[0], 1), device=device, dtype=torch.long) * sot_token_id

            was_training = self.training
            num_dims = len(text.shape)

            if num_dims == 1:
                text = text[None, :]

            self.eval()
            out = text

            while True:
                x = out[:, -max_seq_len:]
                cur_len = x.shape[1]
                logits = self(
                    image,
                    x,
                    image_latent=image_latent,
                    image_embs=image_embs,
                    output_labels=False,
                )["logits"][:, -1]
                mask = (out[:, -1] == eos_token_id) | (out[:, -1] == pad_token_id)
                sample = torch.ones((out.shape[0], 1), device=device, dtype=torch.long) * pad_token_id

                if mask.all():
                    if not fixed_output_length:
                        break
                else:
                    logits = logits[~mask, :]
                    filtered_logits = logit_processor(x[~mask, :], logits)
                    filtered_logits = logit_warper(x[~mask, :], filtered_logits)
                    probs = F.softmax(filtered_logits / temperature, dim=-1)

                    if (cur_len + 1 == seq_len):
                        sample[~mask, :] = torch.ones((sum(~mask), 1), device=device, dtype=torch.long) * eos_token_id
                    else:
                        sample[~mask, :] = torch.multinomial(probs, 1)

                out = torch.cat((out, sample), dim=-1)

                cur_len += 1

                if all(stopping_criteria(out, None)):
                    break

            if num_dims == 1:
                out = out.squeeze(0)

            self.train(was_training)
            return out

    def _generate_beamsearch(
            self,
            image_inputs,
            pad_token_id=None,
            eos_token_id=None,
            sot_token_id=None,
            num_beams=6,
            num_beam_groups=3,
            min_seq_len=5,
            stopping_criteria=None,
            logit_processor=None,
            logit_warper=None,
    ):
        device = image_inputs.device
        batch_size = image_inputs.shape[0]
        image_inputs = torch.repeat_interleave(image_inputs, num_beams, dim=0)
        image_latent, image_embs = self._encode_image(image_inputs)

        input_ids = torch.ones((batch_size * num_beams, 1), device=device, dtype=torch.long)
        input_ids = input_ids * sot_token_id
        beam_scorer = BeamSearchScorer(
            batch_size=batch_size,
            num_beams=num_beams,
            device=device,
            num_beam_groups=num_beam_groups,
        )
        # instantiate logits processors
        logits_processor = (
            LogitsProcessorList([MinLengthLogitsProcessor(min_seq_len, eos_token_id=eos_token_id)])
            if logit_processor is None
            else logit_processor
        )

        num_beams = beam_scorer.num_beams
        num_beam_groups = beam_scorer.num_beam_groups
        num_sub_beams = num_beams // num_beam_groups
        batch_size = len(beam_scorer._beam_hyps) // num_beam_groups
        batch_beam_size, cur_len = input_ids.shape
        beam_indices = None

        if num_beams * batch_size != batch_beam_size:
            raise ValueError(
                f"Batch dimension of `input_ids` should be {num_beams * batch_size}, but is {batch_beam_size}."
            )

        beam_scores = torch.full((batch_size, num_beams), -1e9, dtype=torch.float, device=device)
        # initialise score of first beam of each group with 0 and the rest with 1e-9. This ensures that the beams in
        # the same group don't produce same tokens everytime.
        beam_scores[:, ::num_sub_beams] = 0
        beam_scores = beam_scores.view((batch_size * num_beams,))

        while True:

            # predicted tokens in cur_len step
            current_tokens = torch.zeros(batch_size * num_beams, dtype=input_ids.dtype, device=device)

            # indices which will form the beams in the next time step
            reordering_indices = torch.zeros(batch_size * num_beams, dtype=torch.long, device=device)

            # do one decoder step on all beams of all sentences in batch
            model_inputs = prepare_inputs_for_generation(input_ids=input_ids, image_inputs=image_inputs)
            outputs = self(
                model_inputs['images'],
                model_inputs['text'],
                image_latent=image_latent,
                image_embs=image_embs,
                output_labels=False,
            )

            for beam_group_idx in range(num_beam_groups):
                group_start_idx = beam_group_idx * num_sub_beams
                group_end_idx = min(group_start_idx + num_sub_beams, num_beams)
                group_size = group_end_idx - group_start_idx

                # indices of beams of current group among all sentences in batch
                batch_group_indices = []

                for batch_idx in range(batch_size):
                    batch_group_indices.extend(
                        [batch_idx * num_beams + idx for idx in range(group_start_idx, group_end_idx)]
                    )
                group_input_ids = input_ids[batch_group_indices]

                # select outputs of beams of currentg group only
                next_token_logits = outputs['logits'][batch_group_indices, -1, :]
                vocab_size = next_token_logits.shape[-1]

                next_token_scores_processed = logits_processor(
                    group_input_ids, next_token_logits, current_tokens=current_tokens, beam_group_idx=beam_group_idx
                )
                next_token_scores = next_token_scores_processed + beam_scores[batch_group_indices].unsqueeze(-1)
                next_token_scores = next_token_scores.expand_as(next_token_scores_processed)

                # reshape for beam search
                next_token_scores = next_token_scores.view(batch_size, group_size * vocab_size)

                next_token_scores, next_tokens = torch.topk(
                    next_token_scores, 2 * group_size, dim=1, largest=True, sorted=True
                )

                next_indices = torch.div(next_tokens, vocab_size, rounding_mode="floor")
                next_tokens = next_tokens % vocab_size

                # stateless
                process_beam_indices = sum(beam_indices, ()) if beam_indices is not None else None
                beam_outputs = beam_scorer.process(
                    group_input_ids,
                    next_token_scores,
                    next_tokens,
                    next_indices,
                    pad_token_id=pad_token_id,
                    eos_token_id=eos_token_id,
                    beam_indices=process_beam_indices,
                    group_index=beam_group_idx,
                )
                beam_scores[batch_group_indices] = beam_outputs["next_beam_scores"]
                beam_next_tokens = beam_outputs["next_beam_tokens"]
                beam_idx = beam_outputs["next_beam_indices"]

                input_ids[batch_group_indices] = group_input_ids[beam_idx]
                group_input_ids = torch.cat([group_input_ids[beam_idx, :], beam_next_tokens.unsqueeze(-1)], dim=-1)
                current_tokens[batch_group_indices] = group_input_ids[:, -1]

                # (beam_idx // group_size) -> batch_idx
                # (beam_idx % group_size) -> offset of idx inside the group
                reordering_indices[batch_group_indices] = (
                    num_beams * torch.div(beam_idx, group_size, rounding_mode="floor") + group_start_idx + (beam_idx % group_size)
                )

            input_ids = torch.cat([input_ids, current_tokens.unsqueeze(-1)], dim=-1)

            # increase cur_len
            cur_len = cur_len + 1
            if beam_scorer.is_done or all(stopping_criteria(input_ids, None)):
                break

        final_beam_indices = sum(beam_indices, ()) if beam_indices is not None else None
        sequence_outputs = beam_scorer.finalize(
            input_ids,
            beam_scores,
            next_tokens,
            next_indices,
            pad_token_id=pad_token_id,
            eos_token_id=eos_token_id,
            max_length=stopping_criteria.max_length,
            beam_indices=final_beam_indices,
        )
        return sequence_outputs['sequences']


def prepare_inputs_for_generation(input_ids, image_inputs, past=None, **kwargs):
    if past:
        input_ids = input_ids[:, -1].unsqueeze(-1)

    attention_mask = kwargs.get("attention_mask", None)
    position_ids = kwargs.get("position_ids", None)

    if attention_mask is not None and position_ids is None:
        # create position_ids on the fly for batch generation
        position_ids = attention_mask.long().cumsum(-1) - 1
        position_ids.masked_fill_(attention_mask == 0, 1)
    else:
        position_ids = None
    return {
        "text": input_ids,
        "images": image_inputs,
        "past_key_values": past,
        "position_ids": position_ids,
        "attention_mask": attention_mask,
    }
>>>>>>> 63fbfd85
<|MERGE_RESOLUTION|>--- conflicted
+++ resolved
@@ -13,9 +13,6 @@
     MultimodalTransformer,
 )
 from .model import CLIPTextCfg, CLIPVisionCfg, _build_vision_tower, _build_text_tower
-<<<<<<< HEAD
-from .generation_utils import Generator
-=======
 
 try:
     from transformers import (
@@ -44,7 +41,6 @@
         "beam_search": "beam_search"
     }
     _has_transformers = False
->>>>>>> 63fbfd85
 
 
 @dataclass
@@ -90,9 +86,6 @@
     return decoder
 
 
-<<<<<<< HEAD
-class CoCa(nn.Module, Generator):
-=======
 def _token_to_tensor(token_id, device: str = "cpu") -> torch.Tensor:
     if not isinstance(token_id, torch.Tensor):
         if isinstance(token_id, int):
@@ -102,7 +95,6 @@
 
 
 class CoCa(nn.Module):
->>>>>>> 63fbfd85
     def __init__(
             self,
             embed_dim,
@@ -110,12 +102,9 @@
             text_cfg: CLIPTextCfg,
             vision_cfg: CLIPVisionCfg,
             quick_gelu: bool = False,
-<<<<<<< HEAD
-=======
             init_logit_scale: float = np.log(1 / 0.07),
             init_logit_bias: Optional[float] = None,
             nonscalar_logit_scale: bool = False,
->>>>>>> 63fbfd85
             cast_dtype: Optional[torch.dtype] = None,
             pad_id: int = 0,
     ):
@@ -151,16 +140,12 @@
             cast_dtype=cast_dtype,
         )
 
-<<<<<<< HEAD
-        self.logit_scale = nn.Parameter(torch.ones([]) * np.log(1 / 0.07))
-=======
         lshape = [1] if nonscalar_logit_scale else []
         self.logit_scale = nn.Parameter(torch.ones(lshape) * init_logit_scale)
         if init_logit_bias is not None:
             self.logit_bias = nn.Parameter(torch.ones(lshape) * init_logit_bias)
         else:
             self.logit_bias = None
->>>>>>> 63fbfd85
         self.pad_id = pad_id
 
         self.context_length = multimodal_cfg.context_length
@@ -189,21 +174,9 @@
         text_latent, _ = self._encode_text(text, normalize=normalize)
         return text_latent
 
-<<<<<<< HEAD
     def forward(self, image=None, text=None, image_latent=None, image_embs=None, is_training=True):
         text_latent, token_embs = self._encode_text(text)
         if image is not None and (image_latent is None or image_embs is None):
-=======
-    def forward(
-            self,
-            image,
-            text: Optional[torch.Tensor] = None,
-            image_latent: Optional[torch.Tensor] = None,
-            image_embs: Optional[torch.Tensor] = None,
-            output_labels: bool = True,
-    ):
-        if image_latent is None or image_embs is None:
->>>>>>> 63fbfd85
             image_latent, image_embs = self._encode_image(image)
 
         if text is None:
@@ -211,27 +184,18 @@
 
         text_latent, token_embs = self._encode_text(text)
 
-<<<<<<< HEAD
         # TODO: add assertion to avoid bugs?
         labels = text[:, 1:]
         if is_training:
-=======
-        # FIXME this isn't an ideal solution, would like to improve -RW
-        labels: Optional[torch.Tensor] = text[:, 1:] if output_labels else None
-        if output_labels:
-            # align text_embs and thus logits with labels for teacher-forcing caption loss
->>>>>>> 63fbfd85
             token_embs = token_embs[:, :-1]
 
         logits = self.text_decoder(image_embs, token_embs)
-        return {
+        out_dict = {
             "image_features": image_latent,
             "text_features": text_latent,
             "logits": logits,
             "logit_scale": self.logit_scale.exp()
         }
-<<<<<<< HEAD
-=======
         if labels is not None:
             out_dict["labels"] = labels
         if self.logit_bias is not None:
@@ -534,5 +498,4 @@
         "past_key_values": past,
         "position_ids": position_ids,
         "attention_mask": attention_mask,
-    }
->>>>>>> 63fbfd85
+    }